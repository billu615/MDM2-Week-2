--- conflicted
+++ resolved
@@ -1,7 +1,4 @@
-<<<<<<< HEAD
-print('heleleo world hrh')
-=======
-import json
+print('heleleo world hrh')import json
 
 words = json.load(open("dictionary.json"))
 alphabet = ["a", "b", "c", "d", "e", "f", "g", "h", "i", "j", "k", "l", "m",
@@ -84,5 +81,4 @@
             lives = 2
         else:
             print("\nThanks for playing! Your highscore was:", high)
-            quit()
->>>>>>> 1e9f50a3
+            quit()